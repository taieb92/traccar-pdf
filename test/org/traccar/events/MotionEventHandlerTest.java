package org.traccar.events;

import static org.junit.Assert.assertEquals;
import static org.junit.Assert.assertFalse;
import static org.junit.Assert.assertNotNull;
import static org.junit.Assert.assertNull;
import static org.junit.Assert.assertTrue;

import java.text.DateFormat;
import java.text.ParseException;
import java.text.SimpleDateFormat;
import java.util.Date;
import java.util.TimeZone;

import org.junit.Test;
import org.traccar.BaseTest;
import org.traccar.model.DeviceState;
import org.traccar.model.Event;
import org.traccar.model.Position;
import org.traccar.reports.model.TripsConfig;

public class MotionEventHandlerTest extends BaseTest {

    private Date date(String time) throws ParseException {
        DateFormat dateFormat = new SimpleDateFormat("yyyy-MM-dd HH:mm:ss");
        dateFormat.setTimeZone(TimeZone.getTimeZone("UTC"));
        return dateFormat.parse(time);
    }

    @Test
    public void testMotionWithPosition() throws Exception {
        MotionEventHandler motionEventHandler = new MotionEventHandler(
<<<<<<< HEAD
                new TripsConfig(500, 300 * 1000, 300 * 1000, 0));
=======
                new TripsConfig(500, 300 * 1000, 300 * 1000, false, 0, false));
>>>>>>> 5606c72b

        Position position = new Position();
        position.setTime(date("2017-01-01 00:00:00"));
        position.set(Position.KEY_MOTION, true);
        position.set(Position.KEY_TOTAL_DISTANCE, 0);
        DeviceState deviceState = new DeviceState();
        deviceState.setMotionState(false);
        deviceState.setMotionPosition(position);
        Position nextPosition = new Position();

        nextPosition.setTime(date("2017-01-01 00:02:00"));
        nextPosition.set(Position.KEY_MOTION, true);
        nextPosition.set(Position.KEY_TOTAL_DISTANCE, 200);

        Event event = motionEventHandler.updateMotionState(deviceState, nextPosition);
        assertNull(event);

        nextPosition.set(Position.KEY_TOTAL_DISTANCE, 600);
        event = motionEventHandler.updateMotionState(deviceState, nextPosition);        
        assertNotNull(event);
        assertEquals(Event.TYPE_DEVICE_MOVING, event.getType());
        assertTrue(deviceState.getMotionState());
        assertNull(deviceState.getMotionPosition());

        deviceState.setMotionState(false);
        deviceState.setMotionPosition(position);
        nextPosition.setTime(date("2017-01-01 00:06:00"));
        nextPosition.set(Position.KEY_TOTAL_DISTANCE, 200);
        event = motionEventHandler.updateMotionState(deviceState, nextPosition);
        assertNotNull(event);
        assertEquals(Event.TYPE_DEVICE_MOVING, event.getType());
        assertTrue(deviceState.getMotionState());
        assertNull(deviceState.getMotionPosition());
    }

    @Test
    public void testMotionWithStatus() throws Exception {
        MotionEventHandler motionEventHandler = new MotionEventHandler(
<<<<<<< HEAD
                new TripsConfig(500, 300 * 1000, 300 * 1000, 0));
=======
                new TripsConfig(500, 300 * 1000, 300 * 1000, false, 0, false));
>>>>>>> 5606c72b

        Position position = new Position();
        position.setTime(new Date(System.currentTimeMillis() - 360000));
        position.set(Position.KEY_MOTION, true);
        DeviceState deviceState = new DeviceState();
        deviceState.setMotionState(false);
        deviceState.setMotionPosition(position);

        Event event = motionEventHandler.updateMotionState(deviceState);

        assertNotNull(event);
        assertEquals(Event.TYPE_DEVICE_MOVING, event.getType());
        assertTrue(deviceState.getMotionState());
        assertNull(deviceState.getMotionPosition());
    }

    @Test
    public void testStopWithPositionIgnition() throws Exception {
        MotionEventHandler motionEventHandler = new MotionEventHandler(
                new TripsConfig(500, 300 * 1000, 300 * 1000, false, 0, true));

        Position position = new Position();
        position.setTime(date("2017-01-01 00:00:00"));
        position.set(Position.KEY_MOTION, false);
        position.set(Position.KEY_IGNITION, true);
        DeviceState deviceState = new DeviceState();
        deviceState.setMotionState(true);
        deviceState.setMotionPosition(position);

        Position nextPosition = new Position();
        nextPosition.setTime(date("2017-01-01 00:02:00"));
        nextPosition.set(Position.KEY_MOTION, false);
        nextPosition.set(Position.KEY_IGNITION, false);

        Event event = motionEventHandler.updateMotionState(deviceState, nextPosition);
        assertNotNull(event);
        assertEquals(Event.TYPE_DEVICE_STOPPED, event.getType());
        assertFalse(deviceState.getMotionState());
        assertNull(deviceState.getMotionPosition());
    }

}<|MERGE_RESOLUTION|>--- conflicted
+++ resolved
@@ -30,11 +30,7 @@
     @Test
     public void testMotionWithPosition() throws Exception {
         MotionEventHandler motionEventHandler = new MotionEventHandler(
-<<<<<<< HEAD
-                new TripsConfig(500, 300 * 1000, 300 * 1000, 0));
-=======
-                new TripsConfig(500, 300 * 1000, 300 * 1000, false, 0, false));
->>>>>>> 5606c72b
+                new TripsConfig(500, 300 * 1000, 300 * 1000, 0, false));
 
         Position position = new Position();
         position.setTime(date("2017-01-01 00:00:00"));
@@ -73,11 +69,7 @@
     @Test
     public void testMotionWithStatus() throws Exception {
         MotionEventHandler motionEventHandler = new MotionEventHandler(
-<<<<<<< HEAD
-                new TripsConfig(500, 300 * 1000, 300 * 1000, 0));
-=======
-                new TripsConfig(500, 300 * 1000, 300 * 1000, false, 0, false));
->>>>>>> 5606c72b
+                new TripsConfig(500, 300 * 1000, 300 * 1000, 0, false));
 
         Position position = new Position();
         position.setTime(new Date(System.currentTimeMillis() - 360000));
@@ -97,7 +89,7 @@
     @Test
     public void testStopWithPositionIgnition() throws Exception {
         MotionEventHandler motionEventHandler = new MotionEventHandler(
-                new TripsConfig(500, 300 * 1000, 300 * 1000, false, 0, true));
+                new TripsConfig(500, 300 * 1000, 300 * 1000, 0, true));
 
         Position position = new Position();
         position.setTime(date("2017-01-01 00:00:00"));
